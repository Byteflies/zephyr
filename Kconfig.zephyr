--- conflicted
+++ resolved
@@ -40,11 +40,8 @@
 
 source "tests/Kconfig"
 
-<<<<<<< HEAD
 orsource "../nrf/Kconfig.nrf"
-=======
 source "$(PROJECT_BINARY_DIR)/Kconfig.modules"
->>>>>>> aeff0ee4
 
 menu "Build and Link Features"
 
